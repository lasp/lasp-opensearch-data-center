--- conflicted
+++ resolved
@@ -1,6 +1,5 @@
 # LASP OpenSearch Data Center CDK Constructs
 
-<<<<<<< HEAD
 A construct library for implementing an OpenSearch data center. This library contains the following constructs:
 * BackendStorageConstruct
 * BackupVault
@@ -49,21 +48,6 @@
 
 # TODO: add example usage for constructs as they are completed
 ```
-=======
-*This project is a work in progress and is not ready for primetime.*
-
-This is a Python package containing AWS CDK constructs for building an engineering data center based on OpenSearch.
-
-## Front End
-
-### Front End Stack
-L3 Construct that supports deployment of a static website hosted from an S3 bucket, including IAM policy 
-permissions that allow deployment of static files by users within a construct-defined IAM group.
-
-### Front End Storage Stack
-Storage buckets for the front end website.
-
-## Back End
 
 ### Networking Construct
 L3 Construct containing a custom VPC with specific subnet configurations.
@@ -90,5 +74,4 @@
 - Write user documentation for putting these lego blocks together, including example code for Stacks (e.g. an example CDK app)
     - Will include detailed instructions on customizing ingest handler code
 - Clean up the docstrings and improve overall code polish
-- Write developer documentation for developing further
->>>>>>> 48dc6b76
+- Write developer documentation for developing further